--- conflicted
+++ resolved
@@ -1,38 +1,27 @@
 #!/usr/bin/env python
-import sys
 
+import os, sys
 from setuptools import setup
+
+def read(fname):
+    return open(os.path.join(os.path.dirname(__file__), fname)).read()
 
 extra = {}
 if sys.version_info >= (3,):
     extra['use_2to3'] = True
 
 setup(
-<<<<<<< HEAD
     name="statprof",
     version="0.1.2",
     author="Bryan O'Sullivan",
     author_email="bos@serpentine.com",
     description="Statistical profiling for Python",
-    license="LGPL",
+    license=read('LICENSE'),
     keywords="profiling",
     url="http://packages.python.org/statprof",
     py_modules=['statprof'],
-    long_description=open('README.rst').read(),
+    long_description=read('README.rst'),
     classifiers=[
-=======
-    name = "statprof",
-    version = "0.1.2",
-    author = "Bryan O'Sullivan",
-    author_email = "bos@serpentine.com",
-    description = "Statistical profiling for Python",
-    license = open('LICENSE').read(),
-    keywords = "profiling",
-    url = "http://packages.python.org/statprof",
-    py_modules = ['statprof'],
-    long_description = read('README.rst'),
-    classifiers = [
->>>>>>> 684f79ad
         "Development Status :: 3 - Alpha",
         "Topic :: Utilities",
         "License :: OSI Approved :: GNU Library or Lesser General Public License (LGPL)",
